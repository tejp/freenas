from middlewared.rclone.base import BaseRcloneRemote
from middlewared.schema import accepts, Bool, Cron, Dict, Error, Int, List, Patch, Str
from middlewared.service import (
    CallError, CRUDService, ValidationErrors, filterable, item_method, job, private
)
from middlewared.utils import load_modules, load_classes, Popen, run
from middlewared.validators import Range, Time

import asyncio
import base64
import codecs
from collections import namedtuple
from Crypto import Random
from Crypto.Cipher import AES
from Crypto.Util import Counter
from datetime import datetime
import json
import os
import re
import shlex
import subprocess
import tempfile
import textwrap

CHUNK_SIZE = 5 * 1024 * 1024
RE_TRANSF = re.compile(r"Transferred:\s*?(.+)$", re.S)

REMOTES = {}

RcloneConfigTuple = namedtuple("RcloneConfigTuple", ["config_path", "remote_path", "extra_args"])


class RcloneConfig:
    def __init__(self, cloud_sync):
        self.cloud_sync = cloud_sync

        self.provider = REMOTES[self.cloud_sync["credentials"]["provider"]]

        self.tmp_file = None
        self.tmp_file_exclude = None

        self.path = None

    def __enter__(self):
        self.tmp_file = tempfile.NamedTemporaryFile(mode="w+")
        if self.cloud_sync["exclude"]:
            self.tmp_file_exclude = tempfile.NamedTemporaryFile(mode="w+")

        # Make sure only root can read it as there is sensitive data
        os.chmod(self.tmp_file.name, 0o600)

        config = dict(self.cloud_sync["credentials"]["attributes"], type=self.provider.rclone_type)
        config = dict(config, **self.provider.get_credentials_extra(self.cloud_sync["credentials"]))
        if "pass" in config:
            config["pass"] = rclone_encrypt_password(config["pass"])

        remote_path = None
        extra_args = []

        if "attributes" in self.cloud_sync:
            config.update(dict(self.cloud_sync["attributes"], **self.provider.get_task_extra(self.cloud_sync)))

            remote_path = "remote:" + "/".join([self.cloud_sync["attributes"].get("bucket", ""),
                                                self.cloud_sync["attributes"].get("folder", "")]).strip("/")

            if self.cloud_sync["encryption"]:
                self.tmp_file.write("[encrypted]\n")
                self.tmp_file.write("type = crypt\n")
                self.tmp_file.write(f"remote = {remote_path}\n")
                self.tmp_file.write("filename_encryption = {}\n".format(
                    "standard" if self.cloud_sync["filename_encryption"] else "off"))
                self.tmp_file.write("password = {}\n".format(
                    rclone_encrypt_password(self.cloud_sync["encryption_password"])))
                if self.cloud_sync["encryption_salt"]:
                    self.tmp_file.write("password2 = {}\n".format(
                        rclone_encrypt_password(self.cloud_sync["encryption_salt"])))

                remote_path = "encrypted:/"

            if self.cloud_sync["exclude"]:
                self.tmp_file_exclude.write("\n".join(self.cloud_sync["exclude"]))
                self.tmp_file_exclude.flush()
                extra_args.extend(["--exclude-from", self.tmp_file_exclude.name])

        self.tmp_file.write("[remote]\n")
        for k, v in config.items():
            self.tmp_file.write(f"{k} = {v}\n")

        self.tmp_file.flush()

        return RcloneConfigTuple(self.tmp_file.name, remote_path, extra_args)

    def __exit__(self, exc_type, exc_val, exc_tb):
        if self.tmp_file:
            self.tmp_file.close()
        if self.tmp_file_exclude:
            self.tmp_file_exclude.close()


async def rclone(middleware, job, cloud_sync):
    # Use a temporary file to store rclone file
    with RcloneConfig(cloud_sync) as config:
        args = [
            "/usr/local/bin/rclone",
            "--config", config.config_path,
            "-v",
            "--stats", "1s",
        ]

        if cloud_sync["attributes"].get("fast_list"):
            args.append("--fast-list")

        if cloud_sync["bwlimit"]:
            args.extend(["--bwlimit", " ".join([
                f"{limit['time']},{str(limit['bandwidth']) + 'b' if limit['bandwidth'] else 'off'}"
                for limit in cloud_sync["bwlimit"]
            ])])

        args += config.extra_args

        args += shlex.split(cloud_sync["args"])

        args += [cloud_sync["transfer_mode"].lower()]

        snapshot = None
        path = cloud_sync["path"]
        if cloud_sync["direction"] == "PUSH":
            if cloud_sync["snapshot"]:
                dataset, recursive = get_dataset_recursive(
                    await middleware.call("zfs.dataset.query"), cloud_sync["path"])
                snapshot_name = f"cloud_sync-{cloud_sync['id']}-{datetime.utcnow().strftime('%Y%m%d%H%M%S')}"

                snapshot = {"dataset": dataset["name"], "name": snapshot_name}
                await middleware.call("zfs.snapshot.create", dict(snapshot, recursive=recursive))

                relpath = os.path.relpath(path, dataset["mountpoint"])
                path = os.path.join(dataset["mountpoint"], ".zfs", "snapshot", snapshot_name, relpath)

            args.extend([path, config.remote_path])
        else:
            args.extend([config.remote_path, path])

        env = {}
        for k, v in (
            [(k, v) for (k, v) in cloud_sync.items()
             if k in ["id", "description", "direction", "transfer_mode", "encryption", "filename_encryption",
                      "encryption_password", "encryption_salt", "snapshot"]] +
            list(cloud_sync["credentials"]["attributes"].items()) +
            list(cloud_sync["attributes"].items())
        ):
            if type(v) in (bool,):
                env[f"CLOUD_SYNC_{k.upper()}"] = str(int(v))
            if type(v) in (int, str):
                env[f"CLOUD_SYNC_{k.upper()}"] = str(v)
        env["CLOUD_SYNC_PATH"] = path

        await run_script(job, env, cloud_sync["pre_script"], "Pre-script")

        proc = await Popen(
            args,
            stdout=subprocess.PIPE,
            stderr=subprocess.STDOUT,
        )
        check_cloud_sync = asyncio.ensure_future(rclone_check_progress(job, proc))
        await proc.wait()
        await asyncio.wait_for(check_cloud_sync, None)

        if snapshot:
            await middleware.call("zfs.snapshot.remove", snapshot)

        if proc.returncode != 0:
            raise ValueError("rclone failed")

        await run_script(job, env, cloud_sync["post_script"], "Post-script")

        return True


async def run_script(job, env, hook, script_name):
    hook = hook.strip()
    if not hook:
        return

    if not hook.startswith("#!"):
        hook = f"#!/bin/bash\n{hook}"

    fd, name = tempfile.mkstemp()
    os.close(fd)
    try:
        os.chmod(name, 0o700)
        with open(name, "w+") as f:
            f.write(hook)

        proc = await Popen(
            [name],
            stdout=subprocess.PIPE,
            stderr=subprocess.STDOUT,
            env=env,
        )
        future = asyncio.ensure_future(run_script_check(job, proc, script_name))
        await proc.wait()
        await asyncio.wait_for(future, None)
        if proc.returncode != 0:
            raise ValueError(f"{script_name} failed with exit code {proc.returncode}")
    finally:
        os.unlink(name)


async def run_script_check(job, proc, name):
    while True:
        read = await proc.stdout.readline()
        if read == b"":
            break
        job.logs_fd.write(f"[{name}] ".encode("utf-8") + read)


async def rclone_check_progress(job, proc):
    while True:
        read = (await proc.stdout.readline()).decode()
        if read == "":
            break
        job.logs_fd.write(read.encode("utf-8", "ignore"))
        reg = RE_TRANSF.search(read)
        if reg:
            transferred = reg.group(1).strip()
            if not transferred.isdigit():
                job.set_progress(None, transferred)


def rclone_encrypt_password(password):
    key = bytes([0x9c, 0x93, 0x5b, 0x48, 0x73, 0x0a, 0x55, 0x4d,
                 0x6b, 0xfd, 0x7c, 0x63, 0xc8, 0x86, 0xa9, 0x2b,
                 0xd3, 0x90, 0x19, 0x8e, 0xb8, 0x12, 0x8a, 0xfb,
                 0xf4, 0xde, 0x16, 0x2b, 0x8b, 0x95, 0xf6, 0x38])

    iv = Random.new().read(AES.block_size)
    counter = Counter.new(128, initial_value=int(codecs.encode(iv, "hex"), 16))
    cipher = AES.new(key, AES.MODE_CTR, counter=counter)
    encrypted = iv + cipher.encrypt(password.encode("utf-8"))
    return base64.urlsafe_b64encode(encrypted).decode("ascii").rstrip("=")


def get_dataset_recursive(datasets, directory):
    datasets = flatten_datasets(datasets)

    datasets = [
        dict(dataset, prefixlen=len(
            os.path.dirname(os.path.commonprefix([dataset["mountpoint"] + "/", directory + "/"]))))
        for dataset in datasets
        if dataset["mountpoint"]
    ]

    dataset = sorted(
        [
            dataset
            for dataset in datasets
            if (directory + "/").startswith(dataset["mountpoint"] + "/")
        ],
        key=lambda dataset: dataset["prefixlen"],
        reverse=True
    )[0]

    return dataset, any(
        (ds["mountpoint"] + "/").startswith(directory + "/")
        for ds in datasets
        if ds != dataset
    )


def flatten_datasets(datasets):
    return sum([[ds] + flatten_datasets(ds["children"]) for ds in datasets], [])


def validate_attributes(schema, data, additional_attrs=False):
    verrors = ValidationErrors()

    schema = Dict("attributes", *schema, additional_attrs=additional_attrs)

    try:
        data["attributes"] = schema.clean(data["attributes"])
    except Error as e:
        verrors.add(e.attribute, e.errmsg, e.errno)

    try:
        schema.validate(data["attributes"])
    except ValidationErrors as e:
        verrors.extend(e)

    return verrors


class CredentialsService(CRUDService):

    class Config:
        namespace = "cloudsync.credentials"

        datastore = "system.cloudcredentials"

    @accepts(Dict(
        "cloud_sync_credentials_create",
        Str("name", required=True),
        Str("provider", required=True),
        Dict("attributes", additional_attrs=True, required=True),
        register=True,
    ))
    async def do_create(self, data):
        await self._validate("cloud_sync_credentials", data)

        data["id"] = await self.middleware.call(
            "datastore.insert",
            "system.cloudcredentials",
            data,
        )
        return data

    @accepts(
        Int("id"),
        Patch(
            "cloud_sync_credentials_create",
            "cloud_sync_credentials_update",
            ("attr", {"update": True})
        )
    )
    async def do_update(self, id, data):
<<<<<<< HEAD
        old = await self._get_instance(id)

        new = old.copy()
        new.update(data)

        self._validate("cloud_sync_credentials", new)
=======
        await self._validate("cloud_sync_credentials", data, id)
>>>>>>> 22e65bfb

        await self.middleware.call(
            "datastore.update",
            "system.cloudcredentials",
            id,
            new,
        )

        data["id"] = id

        return data

    @accepts(Int("id"))
    async def do_delete(self, id):
        await self.middleware.call(
            "datastore.delete",
            "system.cloudcredentials",
            id,
        )

    async def _validate(self, schema_name, data, id=None):
        verrors = ValidationErrors()

        await self._ensure_unique(verrors, schema_name, "name", data["name"], id)

        if data["provider"] not in REMOTES:
            verrors.add(f"{schema_name}.provider", "Invalid provider")
        else:
            provider = REMOTES[data["provider"]]

            attributes_verrors = validate_attributes(provider.credentials_schema, data)
            verrors.add_child(f"{schema_name}.attributes", attributes_verrors)

        if verrors:
            raise verrors


class CloudSyncService(CRUDService):

    class Config:
        datastore = "tasks.cloudsync"
        datastore_extend = "cloudsync._extend"

    @filterable
    async def query(self, filters=None, options=None):
        tasks_or_task = await super().query(filters, options)

        jobs = {}
        for j in await self.middleware.call("core.get_jobs", [("method", "=", "cloudsync.sync")],
                                            {"order_by": ["id"]}):
            try:
                task_id = int(j["arguments"][0])
            except (IndexError, ValueError):
                continue

            if task_id in jobs and jobs[task_id]["state"] == "RUNNING":
                continue

            jobs[task_id] = j

        if isinstance(tasks_or_task, list):
            for task in tasks_or_task:
                task["job"] = jobs.get(task["id"])
        else:
            tasks_or_task["job"] = jobs.get(tasks_or_task["id"])

        return tasks_or_task

    @private
    async def _extend(self, cloud_sync):
        cloud_sync["credentials"] = cloud_sync.pop("credential")

        cloud_sync["encryption_password"] = await self.middleware.call(
            "notifier.pwenc_decrypt", cloud_sync["encryption_password"])
        cloud_sync["encryption_salt"] = await self.middleware.call(
            "notifier.pwenc_decrypt", cloud_sync["encryption_salt"])

        Cron.convert_db_format_to_schedule(cloud_sync)

        return cloud_sync

    @private
    async def _compress(self, cloud_sync):
        cloud_sync["credential"] = cloud_sync.pop("credentials")

        cloud_sync["encryption_password"] = await self.middleware.call(
            "notifier.pwenc_encrypt", cloud_sync["encryption_password"])
        cloud_sync["encryption_salt"] = await self.middleware.call(
            "notifier.pwenc_encrypt", cloud_sync["encryption_salt"])

        Cron.convert_schedule_to_db_format(cloud_sync)

        return cloud_sync

    @private
    async def _get_credentials(self, credentials_id):
        try:
            return await self.middleware.call("datastore.query", "system.cloudcredentials",
                                              [("id", "=", credentials_id)], {"get": True})
        except IndexError:
            return None

    @private
    async def _basic_validate(self, verrors, name, data):
        if data["encryption"]:
            if not data["encryption_password"]:
                verrors.add(f"{name}.encryption_password", "This field is required when encryption is enabled")

        credentials = await self._get_credentials(data["credentials"])
        if not credentials:
            verrors.add(f"{name}.credentials", "Invalid credentials")

        for i, (limit1, limit2) in enumerate(zip(data["bwlimit"], data["bwlimit"][1:])):
            if limit1["time"] >= limit2["time"]:
                verrors.add(f"{name}.bwlimit.{i + 1}.time", f"Invalid time order: {limit1['time']}, {limit2['time']}")

        try:
            shlex.split(data["args"])
        except ValueError as e:
            verrors.add(f"{name}.args", f"Parse error: {e.args[0]}")

        if verrors:
            raise verrors

        provider = REMOTES[credentials["provider"]]

        schema = []

        if provider.buckets:
            schema.append(Str("bucket", required=True, empty=False))

        schema.append(Str("folder", required=True))

        schema.extend(provider.task_schema)

        schema.extend(self.common_task_schema(provider))

        attributes_verrors = validate_attributes(schema, data, additional_attrs=True)

        if not attributes_verrors:
            await provider.pre_save_task(data, credentials, verrors)

        verrors.add_child(f"{name}.attributes", attributes_verrors)

    @private
    async def _validate(self, verrors, name, data):
        await self._basic_validate(verrors, name, data)

        if data["snapshot"]:
            if data["direction"] != "PUSH":
                verrors.add(f"{name}.snapshot", "This option can only be enabled for PUSH tasks")

    @private
    async def _validate_folder(self, verrors, name, data):
        if data["direction"] == "PULL":
            if data["attributes"]["folder"].strip("/"):
                folder_parent = os.path.normpath(os.path.join(data["attributes"]["folder"].strip("/"), ".."))
                if folder_parent == ".":
                    folder_parent = ""
                folder_basename = os.path.basename(data["attributes"]["folder"].strip("/"))
                ls = await self.list_directory(dict(
                    credentials=data["credentials"],
                    encryption=data["encryption"],
                    filename_encryption=data["filename_encryption"],
                    encryption_password=data["encryption_password"],
                    encryption_salt=data["encryption_salt"],
                    attributes=dict(data["attributes"], folder=folder_parent),
                    args=data["args"],
                ))
                for item in ls:
                    if item["Name"] == folder_basename:
                        if not item["IsDir"]:
                            verrors.add(f"{name}.attributes.folder", "This is not a directory")
                        break
                else:
                    verrors.add(f"{name}.attributes.folder", "Directory does not exist")

        if data["direction"] == "PUSH":
            credentials = await self._get_credentials(data["credentials"])

            provider = REMOTES[credentials["provider"]]

            if provider.readonly:
                verrors.add(f"{name}.direction", "This remote is read-only")

    @accepts(Dict(
        "cloud_sync_create",
        Str("description", default=""),
        Str("direction", enum=["PUSH", "PULL"], required=True),
        Str("transfer_mode", enum=["SYNC", "COPY", "MOVE"], required=True),
        Str("path", required=True),
        Int("credentials", required=True),
        Bool("encryption", default=False),
        Bool("filename_encryption", default=False),
        Str("encryption_password", default=""),
        Str("encryption_salt", default=""),
        Cron("schedule", required=True),
        List("bwlimit", default=[], items=[Dict("cloud_sync_bwlimit",
                                                Str("time", validators=[Time()]),
                                                Int("bandwidth", validators=[Range(min=1)], null=True))]),
        List("exclude", default=[], items=[Str("path", empty=False)]),
        Dict("attributes", additional_attrs=True, required=True),
        Bool("snapshot", default=False),
        Str("pre_script", default=""),
        Str("post_script", default=""),
        Str("args", default=""),
        Bool("enabled", default=True),
        register=True,
    ))
    async def do_create(self, cloud_sync):
        """
        Creates a new cloud_sync entry.

        .. examples(websocket)::

          Create a new cloud_sync using amazon s3 attributes, which is supposed to run every hour.

            :::javascript
            {
              "id": "6841f242-840a-11e6-a437-00e04d680384",
              "msg": "method",
              "method": "cloudsync.create",
              "params": [{
                "description": "s3 sync",
                "path": "/mnt/tank",
                "credentials": 1,
                "minute": "00",
                "hour": "*",
                "daymonth": "*",
                "month": "*",
                "attributes": {
                  "bucket": "mybucket",
                  "folder": ""
                },
                "enabled": true
              }]
            }
        """

        verrors = ValidationErrors()

        await self._validate(verrors, "cloud_sync", cloud_sync)

        if verrors:
            raise verrors

        await self._validate_folder(verrors, "cloud_sync", cloud_sync)

        if verrors:
            raise verrors

        cloud_sync = await self._compress(cloud_sync)

        cloud_sync["id"] = await self.middleware.call("datastore.insert", "tasks.cloudsync", cloud_sync)
        await self.middleware.call("service.restart", "cron")

        cloud_sync = await self._extend(cloud_sync)
        return cloud_sync

    @accepts(Int("id"), Patch("cloud_sync_create", "cloud_sync_update", ("attr", {"update": True})))
    async def do_update(self, id, data):
        """
        Updates the cloud_sync entry `id` with `data`.
        """
        cloud_sync = await self._get_instance(id)

        # credentials is a foreign key for now
        if cloud_sync["credentials"]:
            cloud_sync["credentials"] = cloud_sync["credentials"]["id"]

        cloud_sync.update(data)

        verrors = ValidationErrors()

        await self._validate(verrors, "cloud_sync_update", cloud_sync)

        if verrors:
            raise verrors

        await self._validate_folder(verrors, "cloud_sync_update", cloud_sync)

        if verrors:
            raise verrors

        cloud_sync = await self._compress(cloud_sync)

        await self.middleware.call("datastore.update", "tasks.cloudsync", id, cloud_sync)
        await self.middleware.call("service.restart", "cron")

        cloud_sync = await self._extend(cloud_sync)
        return cloud_sync

    @accepts(Int("id"))
    async def do_delete(self, id):
        """
        Deletes cloud_sync entry `id`.
        """
        await self.middleware.call("datastore.delete", "tasks.cloudsync", id)
        await self.middleware.call("service.restart", "cron")

    @accepts(Int("credentials_id"))
    async def list_buckets(self, credentials_id):
        credentials = await self._get_credentials(credentials_id)
        if not credentials:
            raise CallError("Invalid credentials")

        provider = REMOTES[credentials["provider"]]

        if not provider.buckets:
            raise CallError("This provider does not use buckets")

        return await self.ls({"credentials": credentials}, "")

    @accepts(Dict(
        "cloud_sync_ls",
        Int("credentials", required=True),
        Bool("encryption", default=False),
        Bool("filename_encryption", default=False),
        Str("encryption_password", default=""),
        Str("encryption_salt", default=""),
        Dict("attributes", required=True, additional_attrs=True),
        Str("args", default=""),
    ))
    async def list_directory(self, cloud_sync):
        verrors = ValidationErrors()

        await self._basic_validate(verrors, "cloud_sync", dict(cloud_sync))

        if verrors:
            raise verrors

        credentials = await self._get_credentials(cloud_sync["credentials"])

        if REMOTES[credentials["provider"]].buckets:
            path = f"{cloud_sync['attributes']['bucket']}/{cloud_sync['attributes']['folder']}"
        else:
            path = cloud_sync["attributes"]["folder"]

        return await self.ls(dict(cloud_sync, credentials=credentials), path)

    @private
    async def ls(self, config, path):
        with RcloneConfig(config) as config:
            proc = await run(["rclone", "--config", config.config_path, "lsjson", "remote:" + path],
                             check=False, encoding="utf8")
            if proc.returncode == 0:
                return json.loads(proc.stdout)
            else:
                raise CallError(proc.stderr)

    @item_method
    @accepts(Int("id"))
    @job(lock=lambda args: "cloud_sync:{}".format(args[-1]), lock_queue_size=1, logs=True)
    async def sync(self, job, id):
        """
        Run the cloud_sync job `id`, syncing the local data to remote.
        """

        cloud_sync = await self._get_instance(id)

        return await rclone(self.middleware, job, cloud_sync)

    @accepts()
    async def providers(self):
        return sorted(
            [
                {
                    "name": provider.name,
                    "title": provider.title,
                    "credentials_schema": [
                        {
                            "property": field.name,
                            "schema": field.to_json_schema()
                        }
                        for field in provider.credentials_schema
                    ],
                    "buckets": provider.buckets,
                    "task_schema": [
                        {
                            "property": field.name,
                            "schema": field.to_json_schema()
                        }
                        for field in provider.task_schema + self.common_task_schema(provider)
                    ],
                }
                for provider in REMOTES.values()
            ],
            key=lambda provider: provider["title"].lower()
        )

    def common_task_schema(self, provider):
        schema = []

        if provider.fast_list:
            schema.append(Bool("fast_list", default=False, title="Use --fast-list", description=textwrap.dedent("""\
                Use fewer transactions in exchange for more RAM. This may also speed up or slow down your
                transfer. See [rclone documentation](https://rclone.org/docs/#fast-list) for more details.
            """).rstrip()))

        return schema


async def setup(middleware):
    for module in load_modules(os.path.join(os.path.dirname(os.path.realpath(__file__)), os.path.pardir,
                                            "rclone", "remote")):
        for cls in load_classes(module, BaseRcloneRemote, []):
            remote = cls(middleware)
            REMOTES[remote.name] = remote<|MERGE_RESOLUTION|>--- conflicted
+++ resolved
@@ -322,16 +322,12 @@
         )
     )
     async def do_update(self, id, data):
-<<<<<<< HEAD
         old = await self._get_instance(id)
 
         new = old.copy()
         new.update(data)
 
-        self._validate("cloud_sync_credentials", new)
-=======
-        await self._validate("cloud_sync_credentials", data, id)
->>>>>>> 22e65bfb
+        await self._validate("cloud_sync_credentials", new, id)
 
         await self.middleware.call(
             "datastore.update",
