--- conflicted
+++ resolved
@@ -10,634 +10,9 @@
 
 . /etc/rc.freenas
 
-<<<<<<< HEAD
-: ${SMB_CONF:="/usr/local/etc/smb.conf"}
-: ${SMB4_CONF:="/usr/local/etc/smb4.conf"}
-: ${LMHOSTS:="/usr/local/etc/lmhosts"}
-
-is_within_zfs() {
-
-	local mp share_dev
-	share_dev=$(stat -f "%d" "$1")
-	zfs list -H -o mountpoint | grep -v '^-' | while read mp; do
-		if [ "${share_dev}" -eq "`stat -f "%d" "${mp}"`" ]; then
-			echo "zfsacl"
-			return 0
-		fi
-	done
-	return 1
-
-}
-
-nt4_enabled()
-{
-	if dirsrv_enabled nt4 ; then
-		echo 1
-	else
-		echo 0
-	fi
-}
-
-activedirectory_enabled()
-{
-	if dirsrv_enabled activedirectory ; then
-		echo 1
-	else
-		echo 0
-	fi
-}
-
-nis_enabled()
-{
-	if dirsrv_enabled nis ; then
-		echo 1
-	else
-		echo 0
-	fi
-}
-
-ldap_enabled()
-{
-	if dirsrv_enabled ldap ; then
-		echo 1
-	else
-		echo 0
-	fi
-}
-
-generate_nt4_smbconf()
-{
-	local dchost="$(NT4_get nt4_dchost)"
-	local netbiosname="$(NT4_get nt4_netbiosname)"
-	local workgroup="$(NT4_get nt4_workgroup)"
-
-	cat<<-__EOF__ >"${LMHOSTS}"
-	${dchost}	${workgroup}
-__EOF__
-	
-	cat<<-__EOF__
-	    netbios name = ${netbiosname}
-	    workgroup = ${workgroup}
-
-	    security = domain
-	    #password server = ...
-	    password server = *
-	    winbind uid = 10000-20000
-	    winbind gid = 10000-20000
-	    winbind enum users = yes
-	    winbind enum groups = yes
-	    template shell = /bin/sh
-
-	    local master = no
-	    domain master = no
-	    preferred master = no
-__EOF__
-}
-
-generate_activedirectory_smbconf()
-{
-	local domain=$(echo "$(AD_get ad_domainname)"|tr a-z A-Z)
-	local netbiosname="$(AD_get ad_netbiosname)"
-	local workgroup="$(AD_get ad_workgroup)"
-	local trusted="no"
-	local default="no"
-	local homedir="/home/%D/%U"
-
-	mkdir -p ${FREENAS_CACHEDIR}/.samba
-
-	if [ "$(AD_get ad_allow_trusted_doms)" = "1" ]
-	then
-		trusted="yes"
-	fi
-	if [ "$(AD_get ad_use_default_domain)" = "1" ]
-	then
-		default="yes"
-		homedir="/home/%U"
-	fi
-
-	cat<<-__EOF__
-	    netbios name = ${netbiosname}
-	    workgroup = ${workgroup}
-
-	    security = ADS
-	    realm = ${domain}
-	    client use spnego = yes
-	    cache directory = ${FREENAS_CACHEDIR}/.samba
-
-	    wins server = $(AD_get ad_dchost)
-	    password server = $(AD_get ad_dchost)
-
-	    local master = no
-	    domain master = no
-	    preferred master = no
-
-	    inherit acls = yes
-	    acl check permissions = true
-	    acl map full control = true
-	    dos filemode = yes
-
-	    idmap uid = 10000-19999
-	    idmap gid = 10000-19999
-
-	    winbind cache time = 7200
-	    winbind offline logon = yes
-	    winbind enum users = yes
-	    winbind enum groups = yes
-	    winbind nested groups = yes
-	    winbind use default domain = ${default}
-	    winbind refresh tickets = yes
-
-	    allow trusted domains = ${trusted}
-
-	    template shell = /bin/sh
-	    template homedir = ${homedir}
-
-__EOF__
-	if [ "$(AD_get ad_unix_extensions)" = "0" ]
-	then
-		cat<<-__EOF__
-		    idmap config $(AD_get ad_workgroup): backend = rid
-		    idmap config $(AD_get ad_workgroup): range = 20000-20000000
-__EOF__
-	fi
-}
-
-generate_nis_smbconf()
-{
-}
-
-generate_ldap_smbconf()
-{
-	echo "    security = user"
-
-	if [ -n "$(LDAP_get ldap_hostname)" ]; then
-		if [ "$(LDAP_get ldap_ssl)" = "on" -o "$(LDAP_get ldap_ssl)" = "start_tls" ]; then
-			echo "    passdb backend = ldapsam:ldaps://$(LDAP_get ldap_hostname)"
-		else
-			echo "    passdb backend = ldapsam:ldap://$(LDAP_get ldap_hostname)"
-		fi
-	fi
-
-	if [ -n "$(LDAP_get ldap_rootbasedn)" ]; then
-	    echo "    ldap admin dn = $(LDAP_get ldap_rootbasedn)"
-	fi
-
-	if [ -n "$(LDAP_get ldap_rootbindpw)" ]; then
-		/usr/local/bin/smbpasswd -w "$(LDAP_get ldap_rootbindpw)" >/dev/null 2>&1
-	fi
-
-	if [ -n "$(LDAP_get ldap_basedn)" ]; then
-	    echo "    ldap suffix = $(LDAP_get ldap_basedn)"
-	fi
-
-	if [ -n "$(LDAP_get ldap_usersuffix)" ]; then
-	    echo "    ldap user suffix = $(LDAP_get ldap_usersuffix)"
-	fi
-
-	if [ -n "$(LDAP_get ldap_groupsuffix)" ]; then
-	    echo "    ldap group suffix = $(LDAP_get ldap_groupsuffix)"
-	fi
-
-	if [ -n "$(LDAP_get ldap_machinesuffix)" ]; then
-	    echo "    ldap machine suffix = $(LDAP_get ldap_machinesuffix)"
-	fi
-
-	if [ "$(LDAP_get ldap_ssl)" = "start_tls" ]; then
-		echo "    ldap ssl = start tls"
-	else
-		echo "    ldap ssl = off"
-	fi
-
-	cat<<-__EOF__
-	    ldap replication sleep = 1000
-	    ldap passwd sync = yes
-	    #ldap debug level = 1
-	    #ldap debug threshold = 1
-	    ldapsam:trusted = yes
-	    idmap uid = 10000-39999
-	    idmap gid = 10000-39999
-__EOF__
-}
-
-generate_smbconf()
-{
-	local IFS=\|
-
-	${FREENAS_SQLITE_CMD} ${FREENAS_CONFIG} "
-	SELECT
-		cifs_srv_authmodel,
-		cifs_srv_netbiosname,
-		cifs_srv_workgroup,
-		cifs_srv_description,
-		cifs_srv_doscharset,
-		cifs_srv_unixcharset,
-		cifs_srv_loglevel,
-		cifs_srv_localmaster,
-		cifs_srv_timeserver,
-		cifs_srv_guest,
-		cifs_srv_filemask,
-		cifs_srv_dirmask,
-		cifs_srv_easupport,
-		cifs_srv_dosattr,
-		cifs_srv_nullpw,
-		cifs_srv_unixext,
-		cifs_srv_aio_enable,
-		cifs_srv_aio_rs,
-		cifs_srv_aio_ws,
-		cifs_srv_hostlookup,
-		cifs_srv_homedir_enable,
-		cifs_srv_homedir_browseable_enable,
-		cifs_srv_homedir
-
-	FROM
-		services_cifs
-
-	ORDER BY
-		-services_cifs.id
-
-	LIMIT 1
-	" | \
-	while read -r authmodel netbiosname workgroup cifs_description doscharset \
-		unixcharset loglevel localmaster timeserver guest \
-		cifs_filemask cifs_dirmask easupport dosattr nullpw unixext \
-		cifs_aio_enable cifs_aio_rs cifs_aio_ws cifs_hostlookup cifs_homedir \
-		cifs_homedir_browseable cifs_homedir_mp ;
-	do
-		nt4_enable="$(nt4_enabled)"
-		if [ "${nt4_enable}" = "1" ]
-		then
-			NT4_init
-		fi
-
-		ad_enable="$(activedirectory_enabled)"
-		if [ "${ad_enable}" = "1" ] 
-		then
-			AD_init
-		fi
-
-		nis_enable="$(nis_enabled)"
-		if [ "${nis_enable}" = "1" ]
-		then
-			NIS_init
-		fi
-
-		ldap_enable="$(ldap_enabled)"
-		if [ "${ldap_enable}" = "1" ]
-		then
-			LDAP_init
-		fi
-		
-		# Default user and group is ftp:ftp
-		if [ -z "${guest}" ]; then
-			guest=ftp
-		fi
-
-		cat<<-EOF
-		[global]
-		    pid directory = /var/run/samba
-		    encrypt passwords = yes
-		    dns proxy = no
-		    strict locking = no
-		    read raw = yes
-		    write raw = yes
-		    oplocks = yes
-		    max xmit = 65535
-		    deadtime = 15
-		    max log size = 10
-		    syslog only = yes
-		    syslog = 1
-		    load printers = no
-		    printing = bsd
-		    printcap name = /dev/null
-		    disable spoolss = yes
-		    smb passwd file = /var/etc/private/smbpasswd
-		    private dir = /var/etc/private
-		    getwd cache = yes
-		    guest account = ${guest}
-		    map to guest = Bad Password
-		    obey pam restrictions = Yes
-		    # NOTE: read smb.conf.
-		    directory name cache size = 0
-		    max protocol = SMB3
-EOF
-
-		if [ "${ad_enable}" = "0" -a "${nt4_enable}" = "0" ]; then
-			echo "    netbios name = ${netbiosname}"
-			echo "    workgroup = ${workgroup}"
-		fi
-		
-		if [ -n "${cifs_description}" ]; then
-			echo "    server string = ${cifs_description}"
-		fi
-
-		if [ "${easupport}" = "1" ]; then
-			echo "    ea support = yes"
-		fi
-
-		if [ "${dosattr}" = "1" ]; then
-			echo "    store dos attributes = yes"
-		fi
-
-		if [ "${cifs_hostlookup}" = "1" ]; then
-			echo "    hostname lookups = yes"
-		fi
-
-		#Default is yes
-		if [ "${unixext}" = "0" ]; then
-			echo "    unix extensions = no"
-		fi
-
-		if [ "${localmaster}" = "1" \
-			-a "${ad_enable}" !=  "1" -a "${nt4_enable}" = "1" ]; then
-			echo "    local master = yes"
-		fi
-
-		if [ "${timeserver}" = "1" ]; then
-			echo "    time server = yes"
-		fi
-
-		if [ "${nullpw}" = "1" ]; then
-			echo "    null passwords = yes"
-		fi
-
-		if [ "${ldap_enable}" = "1" ]; then
-			generate_ldap_smbconf
-
-		elif [ "${nis_enable}" = "1" ]; then
-			generate_nis_smbconf
-
-		elif [ "${nt4_enable}" = "1" ]; then
-			generate_nt4_smbconf
-
-		elif [ "${ad_enable}" = "1" ]; then
-			generate_activedirectory_smbconf
-
-		else
-			echo "    security = ${authmodel}"
-			if [ "${authmodel}" = "share" ]; then
-				cat<<-EOF
-			    force user = ${guest}
-			    force group = ${guest}
-			    passdb backend = tdbsam:/var/etc/private/passdb.tdb
-EOF
-			fi
-		fi
-
-		if [ -z "${cifs_filemask}" ]; then
-			cifs_filemask=0666
-		fi
-
-		if [ -z "${cifs_dirmask}" ]; then
-			cifs_dirmask=0777
-		fi
-
-		echo "    create mask = ${cifs_filemask}"
-		echo "    directory mask = ${cifs_dirmask}"
-		echo "    client ntlmv2 auth = yes"
-
-		if [ -n "${doscharset}" ]; then
-			echo "    dos charset = ${doscharset}"
-		fi
-
-		if [ -n "${unixcharset}" ]; then
-			echo "    unix charset = ${unixcharset}"
-		fi
-
-		if [ -n "${loglevel}" -a "${loglevel}" != "True" ]; then
-			echo "    log level = ${loglevel}"
-		fi
-
-		# AIO has problems, see #3079
-		#if [ "${cifs_aio_enable}" = "1" ]; then
-		#	echo "    aio read size = ${cifs_aio_rs}"
-		#	echo "    aio write size = ${cifs_aio_ws}"
-		#fi
-
-	    ${FREENAS_SQLITE_CMD} ${FREENAS_CONFIG} "
-	    SELECT
-	    	cifs_srv_smb_options
-	    FROM
-	    	services_cifs
-	    ORDER BY
-	    	-id
-	    LIMIT 1
-	    "
-
-		if [ "${cifs_homedir}" = "1" ]; then
-
-			if [ "${ad_enable}" = "1" -a "$(AD_get ad_use_default_domain)" = "1" ]
-			then
-				valid_users_path="%U"
-				valid_users="%U"
-
-			elif [ "${ad_enable}" = "1" ]
-			then
-				valid_users_path="%D/%U"
-				valid_users="%D\%U"
-
-			else
-				valid_users_path="%U"
-				valid_users="%U"
-			fi
-			cifs_homedir_path="$cifs_homedir_mp/$valid_users_path"
-
-			cat<<-EOF
-			[homes]
-			    comment = Home Directories
-			    valid users = ${valid_users}
-			    writable = yes
-EOF
-                        if [ "${cifs_homedir_browseable}" = "1" ]; then
-                                echo "    browseable = yes"
-                        else
-                                echo "    browseable = no"
-                        fi
-                        if [ "${cifs_homedir_mp}" != "" ]; then
-                                echo "    path = ${cifs_homedir_path}"
-                        fi
-
-		    ${FREENAS_SQLITE_CMD} ${FREENAS_CONFIG} "
-		    SELECT
-		    	cifs_srv_homedir_aux
-		    FROM
-		    	services_cifs
-		    ORDER BY
-		    	-id
-		    LIMIT 1
-		    "
-		fi
-	done
-
-	echo
-}
-
-generate_exports()
-{
-	local IFS="|"
-
-	local vfs_objects
-
-	${FREENAS_SQLITE_CMD} ${FREENAS_CONFIG} "
-	SELECT
-		cifs_name,
-		cifs_comment,
-		cifs_path,
-		cifs_ro,
-		cifs_browsable,
-		cifs_inheritowner,
-		cifs_inheritperms,
-		cifs_recyclebin,
-		cifs_showhiddenfiles,
-		cifs_guestok,
-		cifs_guestonly,
-		cifs_hostsallow,
-		cifs_hostsdeny
-	FROM
-		sharing_cifs_share AS cs
-
-	ORDER BY
-		cs.id ASC
-	" | \
-	while read -r name comment mountpoint cifsro browsable inheritowner inheritperms \
-		recyclebin showhiddenfiles guestok guestonly hostsallow hostsdeny;
-	do
-		if [ -d "${mountpoint}" ]; then
-
-			vfs_objects=
-			fs=$(zfs list -H -o mountpoint,name|grep -E "${mountpoint}	"|awk '{print $2}')
-			if [ -n "${fs}" ]; then
-				task_rint=`${FREENAS_SQLITE_CMD} ${FREENAS_CONFIG} "SELECT task_ret_count FROM storage_task WHERE task_filesystem='${fs}' OR ('${fs}' LIKE (task_filesystem || '/%') AND task_recursive=1) LIMIT 1;"`
-				task_runit=`${FREENAS_SQLITE_CMD} ${FREENAS_CONFIG} "SELECT task_ret_unit FROM storage_task WHERE task_filesystem='${fs}' OR ('${fs}' LIKE (task_filesystem || '/%') AND task_recursive=1) LIMIT 1;" | /usr/bin/cut -c1`
-			fi
-
-			echo "[${name}]"
-			echo "    path = ${mountpoint}"
-			echo "    printable = no"
-			echo "    veto files = /.snap/.windows/.zfs/"
-			if [ -n "${comment}" ]; then
-				echo "    comment = ${comment}"
-			fi
-			if [ "${cifsro}" = "0" ]; then
-				echo "    writeable = yes"
-			else
-				echo "    writeable = no"
-			fi
-			if [ "${browsable}" = "0" ]; then
-				echo "    browseable = no"
-			else
-				echo "    browseable = yes"
-			fi
-
-			if [ "${inheritowner}" = "1" ]; then
-				echo "    inherit owner = yes"
-			else
-				echo "    inherit owner = no"
-			fi
-
-			#
-			#    This should always be set to "yes" if permission changes
-			#    on windows are desired.
-			#
-			if [ "${inheritperms}" = "1" ]; then
-				echo "    inherit permissions = yes"
-			else
-				echo "    inherit permissions = no"
-			fi
-
-			zfsacl=$(is_within_zfs "${mountpoint}")
-			if [ "${recyclebin}" = "1" ]; then
-				vfs_objects="$vfs_objects recycle"
-			cat<<-EOF
-			    recycle:repository = .recycle/%U
-			    recycle:keeptree = yes
-			    recycle:versions = yes
-			    recycle:touch = yes
-			    recycle:directory_mode = 0777
-			    recycle:subdir_mode = 0700
-EOF
-			fi
-			if [ -n "${task_rint}" ]; then
-				vfs_objects="$vfs_objects shadow_copy2"
-			cat <<-EOF
-			    shadow: snapdir = .zfs/snapshot
-			    shadow: sort = desc
-			    shadow: localtime = yes
-			    shadow: format = auto-%Y%m%d.%H%M-${task_rint}${task_runit}
-EOF
-			fi
-
-			# Order matters. shadow_copy2 must be enabled before
-			# zfsacl, otherwise zfsacl will prevent shadow_copy2
-			# from working because of permissions issues.
-			vfs_objects="$vfs_objects $zfsacl streams_xattr"
-
-			if [ -n "$vfs_objects" ]
-			then
-				echo "    vfs objects = $vfs_objects"
-			fi
-			if [ "${showhiddenfiles}" = "1" ]; then
-				echo "    hide dot files = no"
-			fi
-			if [ -n "${hostsallow}" ]; then
-				echo "    hosts allow = ${hostsallow}"
-			fi
-			if [ -n "${hostsdeny}" ]; then
-				echo "    hosts deny = ${hostsdeny}"
-			fi
-			if [ "${guestok}" = "1" ]; then
-				echo "    guest ok = yes"
-			else
-				echo "    guest ok = no"
-			fi
-			if [ "${guestonly}" = "1" ]; then
-				echo "    guest only = yes"
-			fi
-			cat<<-EOF
-			    inherit acls = Yes
-			    map archive = No
-			    map readonly = no
-			    nfs4:mode = special
-			    nfs4:acedup = merge
-			    nfs4:chown = yes
-EOF
-
-			${FREENAS_SQLITE_CMD} ${FREENAS_CONFIG} "SELECT cifs_auxsmbconf FROM sharing_cifs_share WHERE cifs_name=\"${name}\" ORDER BY -id LIMIT 1"
-			echo
-		fi
-	done
-}
-
-generate_smb_tdb()
-{
-	local tmp
-	tmp=$(mktemp /tmp/tmp.XXXXXX)
-	${FREENAS_SQLITE_CMD} ${FREENAS_CONFIG} "SELECT bsdusr_smbhash FROM account_bsdusers WHERE bsdusr_smbhash LIKE '%:%:XXXX%' AND bsdusr_locked = 0 AND bsdusr_password_disabled = 0" > $tmp
-	rm -f /var/etc/private/passdb.tdb
-	/usr/local/bin/pdbedit -d 0 -i smbpasswd:$tmp \
-	    -e tdbsam:/var/etc/private/passdb.tdb >/dev/null
-	rm -f $tmp
-}
-
-generate_smb_config()
-{
-	rm -f "${SMB4_CONF}"
-	touch "${SMB_CONF}"
-	ln -s "${SMB_CONF}" "${SMB4_CONF}"
-
-	mkdir -p "/var/log/samba4"
-	mkdir -p "/var/db/samba4"
-	mkdir -p "/var/run/samba4"
-	mkdir -p /var/etc/private
-	chmod 700 /var/etc/private
-	generate_smb_tdb
-	generate_smbconf > ${SMB_CONF}
-	generate_exports >> ${SMB_CONF}
-=======
-
 generate_smb_config()
 {
 	/usr/local/libexec/nas/generate_smb4_conf.py
->>>>>>> fe9cb025
 }
 
 name="ix-samba"
